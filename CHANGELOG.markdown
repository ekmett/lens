--- conflicted
+++ resolved
@@ -1,4 +1,3 @@
-<<<<<<< HEAD
 3.9
 -----
 * Added `involuted` to `Control.Lens.Iso`.
@@ -9,11 +8,10 @@
   * Removed `Gettable`. We now use `Contravariant` and `Functor` together to derive `Getter` and `Fold`.
   * Removed `Reviewable`. We now use `Bifunctor` and `Profunctor` together to derive `Review`.
   * These changes enables more types to be defined without incurring a dependency on the `lens` package!
-=======
+
 3.8.7 [maintenance release]
 -----
 * Fixed dependencies to build with `base < 4.4`.
->>>>>>> 9dd9819a
 
 3.8.6 [maintenance release]
 -----
