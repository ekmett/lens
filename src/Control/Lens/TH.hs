{-# LANGUAGE CPP #-}
{-# LANGUAGE PatternGuards #-}
{-# LANGUAGE TemplateHaskell #-}
{-# LANGUAGE FunctionalDependencies #-}
#ifdef TRUSTWORTHY
{-# LANGUAGE Trustworthy #-}
#endif

#ifndef MIN_VERSION_template_haskell
#define MIN_VERSION_template_haskell(x,y,z) (defined(__GLASGOW_HASKELL__) && __GLASGOW_HASKELL__ >= 706)
#endif
-----------------------------------------------------------------------------
-- |
-- Module      :  Control.Lens.TH
-- Copyright   :  (C) 2012-13 Edward Kmett, Michael Sloan
-- License     :  BSD-style (see the file LICENSE)
-- Maintainer  :  Edward Kmett <ekmett@gmail.com>
-- Stability   :  experimental
-- Portability :  non-portable
--
-----------------------------------------------------------------------------
module Control.Lens.TH
  (
  -- * Constructing Lenses Automatically
    makeLenses, makeLensesFor
  , makeClassy, makeClassyFor
  , makeIso
  , makePrisms
  , makeWrapped
  , makeFields
  -- * Constructing Lenses Given a Declaretion Quote
  , declareLenses, declareLensesFor
  , declareClassy, declareClassyFor
  , declareIso
  , declarePrisms
  , declareWrapped
  , declareFields
  -- * Configuring Lenses
  , makeLensesWith
  , makeFieldsWith
  , declareLensesWith
  , declareFieldsWith
  , defaultRules
  , defaultFieldRules
  , camelCaseFields
  , underscoreFields
  , LensRules(LensRules)
  , FieldRules(FieldRules)
  , lensRules
  , classyRules
  , isoRules
  , lensIso
  , lensField
  , lensClass
  , lensFlags
  , LensFlag(..)
  , simpleLenses
  , partialLenses
  , buildTraversals
  , handleSingletons
  , singletonIso
  , singletonRequired
  , createClass
  , createInstance
  , classRequired
  , singletonAndField
  , generateSignatures
  ) where

import Control.Applicative
import Control.Monad ((<=<), when, replicateM)
#if !(MIN_VERSION_template_haskell(2,7,0))
import Control.Monad (ap)
#endif
import qualified Control.Monad.Trans as Trans
import Control.Monad.Trans.Writer
import Control.Lens.At
import Control.Lens.Combinators
import Control.Lens.Fold
import Control.Lens.Getter
import Control.Lens.Iso
import Control.Lens.Lens
import Control.Lens.Prism
import Control.Lens.Setter
import Control.Lens.Tuple
import Control.Lens.Traversal
import Control.Lens.Wrapped
import Data.Char (toLower, toUpper, isUpper)
import Data.Either (lefts)
import Data.Foldable hiding (concat, any)
import Data.Function (on)
import Data.List as List
import Data.Map as Map hiding (toList,map,filter)
import Data.Maybe as Maybe (isNothing,isJust,catMaybes,fromJust,mapMaybe)
import Data.Monoid
import Data.Ord (comparing)
import Data.Set as Set hiding (toList,map,filter)
import Data.Set.Lens
import Data.Traversable hiding (mapM)
import Language.Haskell.TH
import Language.Haskell.TH.Syntax
import Language.Haskell.TH.Lens

<<<<<<< HEAD
{-# ANN module "HLint: ignore Eta reduce" #-}
{-# ANN module "HLint: ignore Use fewer imports" #-}
=======
#ifdef HLINT
>>>>>>> 5ac7f0e3
{-# ANN module "HLint: ignore Use foldl" #-}
#endif

-- | Flags for 'Lens' construction
data LensFlag
  = SimpleLenses
  | PartialLenses
  | BuildTraversals
  | SingletonAndField
  | SingletonIso
  | HandleSingletons
  | SingletonRequired
  | CreateClass
  | CreateInstance
  | ClassRequired
  | GenerateSignatures
  deriving (Eq,Ord,Show,Read)

-- | Only Generate valid 'Control.Lens.Type.Simple' lenses.
simpleLenses      :: Lens' LensRules Bool
simpleLenses       = lensFlags.contains SimpleLenses

-- | Enables the generation of partial lenses, generating runtime errors for
-- every constructor that does not have a valid definition for the 'Lens'. This
-- occurs when the constructor lacks the field, or has multiple fields mapped
-- to the same 'Lens'.
partialLenses     :: Lens' LensRules Bool
partialLenses      = lensFlags.contains PartialLenses

-- | In the situations that a 'Lens' would be partial, when 'partialLenses' is
-- used, this flag instead causes traversals to be generated. Only one can be
-- used, and if neither are, then compile-time errors are generated.
buildTraversals   :: Lens' LensRules Bool
buildTraversals    = lensFlags.contains BuildTraversals

-- | Handle singleton constructors specially.
handleSingletons  :: Lens' LensRules Bool
handleSingletons   = lensFlags.contains HandleSingletons

-- | When building a singleton 'Iso' (or 'Lens') for a record constructor, build
-- both the 'Iso' (or 'Lens') for the record and the one for the field.
singletonAndField :: Lens' LensRules Bool
singletonAndField  = lensFlags.contains SingletonAndField

-- | Use 'Iso' for singleton constructors.
singletonIso      :: Lens' LensRules Bool
singletonIso       = lensFlags.contains SingletonIso

-- | Expect a single constructor, single field newtype or data type.
singletonRequired :: Lens' LensRules Bool
singletonRequired  = lensFlags.contains SingletonRequired

-- | Create the class if the constructor is 'Control.Lens.Type.Simple' and the 'lensClass' rule matches.
createClass       :: Lens' LensRules Bool
createClass        = lensFlags.contains CreateClass

-- | Create the instance if the constructor is 'Control.Lens.Type.Simple' and the 'lensClass' rule matches.
createInstance    :: Lens' LensRules Bool
createInstance     = lensFlags.contains CreateInstance

-- | Die if the 'lensClass' fails to match.
classRequired     :: Lens' LensRules Bool
classRequired      = lensFlags.contains ClassRequired

-- | Indicate whether or not to supply the signatures for the generated
-- lenses.
--
-- Disabling this can be useful if you want to provide a more restricted type
-- signature or if you want to supply hand-written haddocks.
generateSignatures :: Lens' LensRules Bool
generateSignatures = lensFlags.contains GenerateSignatures

-- | This configuration describes the options we'll be using to make
-- isomorphisms or lenses.
data LensRules = LensRules
  { _lensIso   :: String -> Maybe String
  , _lensField :: String -> Maybe String
  , _lensClass :: String -> Maybe (String, String)
  , _lensFlags :: Set LensFlag
  }

-- | 'Lens'' to access the convention for naming top level isomorphisms in our
-- 'LensRules'.
--
-- Defaults to lowercasing the first letter of the constructor.
lensIso :: Lens' LensRules (String -> Maybe String)
lensIso f (LensRules i n c o) = f i <&> \i' -> LensRules i' n c o

-- | 'Lens'' to access the convention for naming fields in our 'LensRules'.
--
-- Defaults to stripping the _ off of the field name, lowercasing the name, and
-- rejecting the field if it doesn't start with an '_'.
lensField :: Lens' LensRules (String -> Maybe String)
lensField f (LensRules i n c o) = f n <&> \n' -> LensRules i n' c o

-- | Retrieve options such as the name of the class and method to put in it to
-- build a class around monomorphic data types.
lensClass :: Lens' LensRules (String -> Maybe (String, String))
lensClass f (LensRules i n c o) = f c <&> \c' -> LensRules i n c' o

-- | Retrieve options such as the name of the class and method to put in it to
-- build a class around monomorphic data types.
lensFlags :: Lens' LensRules (Set LensFlag)
lensFlags f (LensRules i n c o) = f o <&> LensRules i n c

-- | Default 'LensRules'.
defaultRules :: LensRules
defaultRules = LensRules mLowerName fld (const Nothing) $
    Set.fromList [SingletonIso, SingletonAndField, CreateClass, CreateInstance, BuildTraversals, GenerateSignatures]
  where
    fld ('_':cs) = mLowerName cs
    fld _        = Nothing

mLowerName :: String -> Maybe String
mLowerName (c:cs) = Just (toLower c:cs)
mLowerName _ = Nothing

-- | Rules for making fairly simple partial lenses, ignoring the special cases
-- for isomorphisms and traversals, and not making any classes.
lensRules :: LensRules
lensRules = defaultRules
  & lensIso          .~ const Nothing
  & lensClass        .~ const Nothing
  & handleSingletons .~ True
  & partialLenses    .~ False
  & buildTraversals  .~ True

lensRulesFor :: [(String, String)] -> LensRules
lensRulesFor fields = lensRules & lensField .~ (`Prelude.lookup` fields)

-- | Rules for making lenses and traversals that precompose another 'Lens'.
classyRules :: LensRules
classyRules = defaultRules
  & lensIso .~ const Nothing
  & handleSingletons .~ False
  & lensClass .~ classy
  & classRequired .~ True
  & partialLenses .~ False
  & buildTraversals .~ True
  where
    classy :: String -> Maybe (String, String)
    classy n@(a:as) = Just ("Has" ++ n, toLower a:as)
    classy _ = Nothing

classyRulesFor
  :: (String -> Maybe (String, String)) -> [(String, String)] -> LensRules
classyRulesFor classFun fields = classyRules
  & lensClass .~ classFun
  & lensField .~ (`Prelude.lookup` fields)

-- | Rules for making an isomorphism from a data type.
isoRules :: LensRules
isoRules = defaultRules
  & handleSingletons  .~ True
  & singletonRequired .~ True
  & singletonAndField .~ True

-- | Build lenses (and traversals) with a sensible default configuration.
--
-- /e.g./
--
-- @
-- data FooBar
--   = Foo { _x, _y :: 'Int' }
--   | Bar { _x :: 'Int' }
-- 'makeLenses' ''FooBar
-- @
--
-- will create
--
-- @
-- x :: 'Lens'' FooBar 'Int'
-- x f (Foo a b) = (\a\' -> Foo a\' b) \<$\> f a
-- x f (Bar a)   = Bar \<$\> f a
-- y :: 'Traversal'' FooBar 'Int'
-- y f (Foo a b) = (\b\' -> Foo a  b\') \<$\> f b
-- y _ c\@(Bar _) = pure c
-- @
--
-- @
-- 'makeLenses' = 'makeLensesWith' 'lensRules'
-- @
makeLenses :: Name -> Q [Dec]
makeLenses = makeLensesWith lensRules

-- | Make lenses and traversals for a type, and create a class when the
-- type has no arguments.
--
-- /e.g./
--
-- @
-- data Foo = Foo { _fooX, _fooY :: 'Int' }
-- 'makeClassy' ''Foo
-- @
--
-- will create
--
-- @
-- class HasFoo t where
--   foo :: 'Control.Lens.Type.Simple' 'Lens' t Foo
-- instance HasFoo Foo where foo = 'id'
-- fooX, fooY :: HasFoo t => 'Control.Lens.Type.Simple' 'Lens' t 'Int'
-- @
--
-- @
-- 'makeClassy' = 'makeLensesWith' 'classyRules'
-- @
makeClassy :: Name -> Q [Dec]
makeClassy = makeLensesWith classyRules

-- | Make a top level isomorphism injecting /into/ the type.
--
-- The supplied name is required to be for a type with a single constructor
-- that has a single argument.
--
-- /e.g./
--
-- @
-- newtype 'List' a = 'List' [a]
-- 'makeIso' ''List
-- @
--
-- will create
--
-- @
-- 'list' :: 'Iso' [a] [b] ('List' a) ('List' b)
-- @
--
-- @
-- 'makeIso' = 'makeLensesWith' 'isoRules'
-- @
makeIso :: Name -> Q [Dec]
makeIso = makeLensesWith isoRules

-- | Derive lenses and traversals, specifying explicit pairings
-- of @(fieldName, lensName)@.
--
-- If you map multiple names to the same label, and it is present in the same
-- constructor then this will generate a 'Traversal'.
--
-- /e.g./
--
-- @
-- 'makeLensesFor' [(\"_foo\", \"fooLens\"), (\"baz\", \"lbaz\")] ''Foo
-- 'makeLensesFor' [(\"_barX\", \"bar\"), (\"_barY\", \"bar\")] ''Bar
-- @
makeLensesFor :: [(String, String)] -> Name -> Q [Dec]
makeLensesFor fields = makeLensesWith $ lensRulesFor fields

-- | Derive lenses and traversals, using a named wrapper class, and
-- specifying explicit pairings of @(fieldName, traversalName)@.
--
-- Example usage:
--
-- @
-- 'makeClassyFor' \"HasFoo\" \"foo\" [(\"_foo\", \"fooLens\"), (\"bar\", \"lbar\")] ''Foo
-- @
makeClassyFor :: String -> String -> [(String, String)] -> Name -> Q [Dec]
makeClassyFor clsName funName fields = makeLensesWith $
  classyRulesFor (const $ Just (clsName, funName)) fields

-- | Build lenses with a custom configuration.
makeLensesWith :: LensRules -> Name -> Q [Dec]
makeLensesWith cfg nm = do
    inf <- reify nm
    case inf of
      TyConI decl -> makeLensesForDec cfg decl
      _ -> fail "makeLensesWith: Expected the name of a data type or newtype"

-- | Generate a 'Prism' for each constructor of a data type.
--
-- /e.g./
--
-- @
-- data FooBarBaz a
--   = Foo Int
--   | Bar a
--   | Baz Int Char
-- makePrisms ''FooBarBaz
-- @
--
-- will create
--
-- @
-- _Foo :: Prism' (FooBarBaz a) Int
-- _Bar :: Prism (FooBarBaz a) (FooBarBaz b) a b
-- _Baz :: Prism' (FooBarBaz a) (Int, Char)
-- @
makePrisms :: Name -> Q [Dec]
makePrisms nm = do
    inf <- reify nm
    case inf of
      TyConI decl -> makePrismsForDec decl
      _ -> fail "makePrisms: Expected the name of a data type or newtype"

-- | Make lenses for all records in the given declaration quote. All record
-- syntax in the input will be stripped off.
--
-- /e.g./
--
-- @
-- declareLenses [d|
--   data Foo = Foo { fooX, fooY :: 'Int' }
--     deriving 'Show'
--   |]
-- @
--
-- will create
--
-- @
-- data Foo = Foo 'Int' 'Int' deriving 'Show'
-- fooX, fooY :: 'Lens'' Foo Int
-- @
--
-- @ declareLenses = 'declareLensesWith' ('lensRules' '&' 'lensField' '.~' 'Just') @
declareLenses :: Q [Dec] -> Q [Dec]
declareLenses = declareLensesWith (lensRules & lensField .~ Just)

-- | Similar to 'makeLensesFor', but takes a declaration quote.
declareLensesFor :: [(String, String)] -> Q [Dec] -> Q [Dec]
declareLensesFor fields = declareLensesWith $
  lensRulesFor fields & lensField .~ Just

-- | For each record in the declaration quote, make lenses and traversals for
-- it, and create a class when the type has no arguments. All record syntax
-- in the input will be stripped off.
--
-- /e.g./
--
-- @
-- declareClassy [d|
--   data Foo = Foo { fooX, fooY :: 'Int' }
--     deriving 'Show'
--   |]
-- @
--
-- will create
--
-- @
-- data Foo = Foo 'Int' 'Int' deriving 'Show'
-- class HasFoo t where
--   foo :: 'Lens'' t Foo
-- instance HasFoo Foo where foo = 'id'
-- fooX, fooY :: HasFoo t => 'Lens'' t 'Int'
-- @
--
-- @ declareClassy = 'declareLensesWith' ('classyRules' '&' 'lensField' '.~' 'Just') @
declareClassy :: Q [Dec] -> Q [Dec]
declareClassy = declareLensesWith (classyRules & lensField .~ Just)

-- | Similar to 'makeClassyFor', but takes a declaration quote.
declareClassyFor :: [(String, (String, String))] -> [(String, String)] -> Q [Dec] -> Q [Dec]
declareClassyFor classes fields = declareLensesWith $
  classyRulesFor (`Prelude.lookup`classes) fields & lensField .~ Just

-- | For each datatype declaration, make a top level isomorphism injecting
-- /into/ the type. The types are required to be for a type with a single
-- constructor that has a single argument.
--
-- All record syntax in the input will be stripped off.
--
-- /e.g./
--
-- @
-- declareIso [d|
--   newtype WrappedInt = Wrap { unrwap :: 'Int' }
--   newtype 'List' a = 'List' [a]
--   |]
-- @
--
-- will create
--
-- @
-- newtype WrappedList = Wrap 'Int'
-- newtype List a = List [a]
-- 'wrap' :: 'Iso'' Int WrappedInt
-- 'unwrap' :: 'Iso'' WrappedInt Int
-- 'list' :: 'Iso' [a] [b] ('List' a) ('List' b)
-- @
--
-- @ declareIso = 'declareLensesWith' ('isoRules' '&' 'lensField' '.~' 'Just') @
declareIso :: Q [Dec] -> Q [Dec]
declareIso = declareLensesWith $ isoRules & lensField .~ Just

-- | Generate a 'Prism' for each constructor of each data type.
--
-- /e.g./
--
-- @
-- declarePrisms [d|
--   data Exp = Lit Int | Var String | Lambda{ bound::String, body::Exp }
--   |]
-- @
--
-- will create
--
-- @
-- data Exp = Lit Int | Var String | Lambda { bound::String, body::Exp }
-- _Lit :: 'Prism'' Exp Int
-- _Var :: 'Prism'' Exp String
-- _Lambda :: 'Prism'' Exp (String, Exp)
-- @
declarePrisms :: Q [Dec] -> Q [Dec]
declarePrisms = declareWith $ \dec -> do
  emit =<< Trans.lift (makePrismsForDec dec)
  return dec

-- | Build 'Wrapped' instance for each newtype.
declareWrapped :: Q [Dec] -> Q [Dec]
declareWrapped = declareWith $ \dec -> do
  maybeDecs <- Trans.lift (makeWrappedForDec dec)
  forM_ maybeDecs emit
  return dec

-- | @ declareFields = 'declareFieldsWith' 'defaultFieldRules' @
declareFields :: Q [Dec] -> Q [Dec]
declareFields = declareFieldsWith defaultFieldRules

-- | Declare lenses for each records in the given declarations, using the
-- specified 'LensRules'. Any record syntax in the input will be stripped
-- off.
declareLensesWith :: LensRules -> Q [Dec] -> Q [Dec]
declareLensesWith rules = declareWith $ \dec -> do
  emit =<< Trans.lift (makeLensesForDec rules dec)
  return $ stripFields dec

-- | Declare fields for each records in the given declarations, using the
-- specified 'FieldRules'. Any record syntax in the input will be stripped
-- off.
declareFieldsWith :: FieldRules -> Q [Dec] -> Q [Dec]
declareFieldsWith rules = declareWith $ \dec -> do
  emit =<< Trans.lift (makeFieldsForDec rules dec)
  return $ stripFields dec

-----------------------------------------------------------------------------
-- Internal TH Implementation
-----------------------------------------------------------------------------

-- | Transform @NewtypeD@s declarations to @DataD@s and @NewtypeInstD@s to
-- @DataInstD@s.
deNewtype :: Dec -> Dec
deNewtype (NewtypeD ctx tyName args c d) = DataD ctx tyName args [c] d
deNewtype (NewtypeInstD ctx tyName args c d) = DataInstD ctx tyName args [c] d
deNewtype d = d

makePrismsForDec :: Dec -> Q [Dec]
makePrismsForDec decl = case makeDataDecl decl of
  Just dataDecl -> makePrismsForCons dataDecl
  _ -> fail "makePrisms: Unsupported data type"

makePrismsForCons :: DataDecl -> Q [Dec]
makePrismsForCons dataDecl =
  concat <$> mapM (makePrismForCon dataDecl canModifyTypeVar ) (constructors dataDecl)
  where
    conTypeVars = map (Set.fromList . toListOf typeVars) (constructors dataDecl)
    canModifyTypeVar = (`Set.member` typeVarsOnlyInOneCon) . view name
    typeVarsOnlyInOneCon = Set.fromList . concat . filter (\xs -> length xs == 1) .  List.group . List.sort $ conTypeVars >>= toList

makePrismForCon :: DataDecl -> (TyVarBndr -> Bool) -> Con -> Q [Dec]
makePrismForCon _ _ ForallC{} = return [] -- skip existentially quantified constructors
makePrismForCon dataDecl canModifyTypeVar con = do
    remitterName <- newName "remitter"
    reviewerName <- newName "reviewer"
    xName <- newName "x"
    let resName = mkName $ '_': nameBase dataConName
    varNames <- for [0..length fieldTypes -1] $ \i -> newName ('x' : show i)
    let args = dataParameters dataDecl
    altArgsList <- forM (view name <$> filter isAltArg args) $ \arg ->
      (,) arg <$> newName (nameBase arg)
    let altArgs = Map.fromList altArgsList
        hitClause =
          clause [conP dataConName (fmap varP varNames)]
          (normalB $ appE (conE 'Right) $ toTupleE $ varE <$> varNames) []
        otherCons = filter (/= con) (constructors dataDecl)
        missClauses
          | List.null otherCons   = []
          | Map.null altArgs = [clause [varP xName] (normalB (appE (conE 'Left) (varE xName))) []]
          | otherwise        = reviewerIdClause <$> otherCons
    Prelude.sequence [
      sigD resName . forallT
        (args ++ (PlainTV <$> Map.elems altArgs))
        (return $ List.nub (dataContext dataDecl ++ substTypeVars altArgs (dataContext dataDecl))) $
         if List.null altArgsList then
          conT ''Prism' `appsT`
            [ return $ fullType dataDecl $ VarT . view name <$> args
            , toTupleT $ pure <$> fieldTypes
            ]
         else
          conT ''Prism `appsT`
            [ return $ fullType dataDecl $ VarT . view name <$> args
            , return $ fullType dataDecl $ VarT . view name <$> substTypeVars altArgs args
            , toTupleT $ pure <$> fieldTypes
            , toTupleT $ pure <$> substTypeVars altArgs fieldTypes
            ]
      , funD resName
        [ clause []
          (normalB (appsE [varE 'prism, varE remitterName, varE reviewerName]))
          [ funD remitterName
            [ clause [toTupleP (varP <$> varNames)] (normalB (appsE (conE dataConName : fmap varE varNames))) [] ]
          , funD reviewerName $ hitClause : missClauses
          ]
        ]
      ]
  where
    (dataConName, fieldTypes) = ctrNameAndFieldTypes con
    conArgs = setOf typeVars fieldTypes
    isAltArg arg = canModifyTypeVar arg && conArgs^.contains(arg^.name)

ctrNameAndFieldTypes :: Con -> (Name, [Type])
ctrNameAndFieldTypes (NormalC n ts) = (n, snd <$> ts)
ctrNameAndFieldTypes (RecC n ts) = (n, view _3 <$> ts)
ctrNameAndFieldTypes (InfixC l n r) = (n, [snd l, snd r])
ctrNameAndFieldTypes (ForallC _ _ c) = ctrNameAndFieldTypes c

-- When a 'Prism' can change type variables it needs to pattern match on all
-- other data constructors and rebuild the data so it will have the new type.
reviewerIdClause :: Con -> ClauseQ
reviewerIdClause con = do
  let (dataConName, fieldTypes) = ctrNameAndFieldTypes con
  varNames <- for [0 .. length fieldTypes - 1] $ \i ->
                newName ('x' : show i)
  clause [conP dataConName (fmap varP varNames)]
         (normalB $ appE (conE 'Left) $ appsE (conE dataConName : fmap varE varNames))
         []

toTupleT :: [TypeQ] -> TypeQ
toTupleT [x] = x
toTupleT xs = appsT (tupleT (length xs)) xs

toTupleE :: [ExpQ] -> ExpQ
toTupleE [x] = x
toTupleE xs = tupE xs

toTupleP :: [PatQ] -> PatQ
toTupleP [x] = x
toTupleP xs = tupP xs

-- | Given a set of names, build a map from those names to a set of fresh names
-- based on them.
freshMap :: Set Name -> Q (Map Name Name)
freshMap ns = Map.fromList <$> for (toList ns) (\ n -> (,) n <$> newName (nameBase n))

makeIsoTo :: Name -> ExpQ
makeIsoTo = conE

makeIsoFrom :: Name -> ExpQ
makeIsoFrom conName = do
  b <- newName "b"
  lamE [conP conName [varP b]] $ varE b

makeIsoBody :: Name -> Name -> (Name -> ExpQ) -> (Name -> ExpQ) -> DecQ
makeIsoBody lensName conName f g = funD lensName [clause [] (normalB body) []] where
  body = appsE [ varE 'iso
               , g conName
               , f conName
               ]

makeLensBody :: Name -> Name -> (Name -> ExpQ) -> (Name -> ExpQ) -> DecQ
makeLensBody lensName conName i o = do
  f <- newName "f"
  a <- newName "a"
  funD lensName [clause [] (normalB (
    lamE [varP f, varP a] $
      appsE [ varE 'fmap
            , o conName
            , varE f `appE` (i conName `appE` varE a)
            ])) []]

plain :: TyVarBndr -> TyVarBndr
plain (KindedTV t _) = PlainTV t
plain (PlainTV t) = PlainTV t

apps :: Type -> [Type] -> Type
apps = Prelude.foldl AppT

appsT :: TypeQ -> [TypeQ] -> TypeQ
appsT = Prelude.foldl appT

makeLensesForDec :: LensRules -> Dec -> Q [Dec]
makeLensesForDec cfg decl = case makeDataDecl decl of
  Just dataDecl -> case constructors dataDecl of
    [NormalC dataConName [(    _,ty)]]
      | cfg^.handleSingletons  ->
        makeIsoLenses cfg dataDecl dataConName Nothing ty
    [RecC    dataConName [(fld,_,ty)]]
      | cfg^.handleSingletons  ->
        makeIsoLenses cfg dataDecl dataConName (Just fld) ty
    _ | cfg^.singletonRequired ->
        fail "makeLensesWith: A single-constructor single-argument data type is required"
      | otherwise              ->
        makeFieldLenses cfg dataDecl
  Nothing -> fail "makeLensesWith: Unsupported data type"

makeDataDecl :: Dec -> Maybe DataDecl
makeDataDecl dec = case deNewtype dec of
  DataD ctx tyName args cons _ -> Just DataDecl
    { dataContext = ctx
    , tyConName = Just tyName
    , dataParameters = args
    , fullType = apps $ ConT tyName
    , constructors = cons
    }
  DataInstD ctx familyName args cons _ -> Just DataDecl
    { dataContext = ctx
    , tyConName = Nothing
    , dataParameters = map PlainTV vars
    , fullType = \tys -> apps (ConT familyName) $
        substType (Map.fromList $ zip vars tys) args
    , constructors = cons
    }
    where
      -- The list of "type parameters" to a data family instance is not
      -- explicitly specified in the source. Here we define it to be
      -- the set of distinct type variables that appear in the LHS. e.g.
      --
      -- data instance F a Int (Maybe (a, b)) = G
      --
      -- has 2 type parameters: a and b.
      vars = toList $ setOf typeVars args
  _ -> Nothing

-- | A data, newtype, data instance or newtype instance declaration.
data DataDecl = DataDecl
  { dataContext :: Cxt -- ^ Datatype context.
  , tyConName :: Maybe Name
    -- ^ Type constructor name, or Nothing for a data family instance.
  , dataParameters :: [TyVarBndr] -- ^ List of type parameters
  , fullType :: [Type] -> Type
    -- ^ Create a concrete record type given a substitution to
    -- 'detaParameters'.
  , constructors :: [Con] -- ^ Constructors
  -- , derivings :: [Name] -- currently not needed
  }

makeIsoLenses :: LensRules
              -> DataDecl
              -> Name
              -> Maybe Name
              -> Type
              -> Q [Dec]
makeIsoLenses cfg dataDecl dataConName maybeFieldName partTy = do
  let tyArgs = map plain (dataParameters dataDecl)
  m <- freshMap $ setOf typeVars tyArgs
  let aty = partTy
      bty = substTypeVars m aty
      cty = fullType dataDecl $ map (VarT . view name) tyArgs
      dty = substTypeVars m cty
      quantified = ForallT (tyArgs ++ substTypeVars m tyArgs)
        (dataContext dataDecl ++ substTypeVars m (dataContext dataDecl))
      maybeIsoName = mkName <$> view lensIso cfg (nameBase dataConName)
      lensOnly = not $ cfg^.singletonIso
      isoCon   | lensOnly  = ConT ''Lens
               | otherwise = ConT ''Iso
      isoCon'  | lensOnly  = ConT ''Lens'
               | otherwise = ConT ''Iso'
      makeBody | lensOnly  = makeLensBody
               | otherwise = makeIsoBody
  isoDecls <- flip (maybe (return [])) maybeIsoName $ \isoName -> do
    let decl = SigD isoName $ quantified $
          if cfg^.simpleLenses || Map.null m
          then isoCon' `apps` [aty,cty]
          else isoCon `apps` [aty,bty,cty,dty]
    body <- makeBody isoName dataConName makeIsoFrom makeIsoTo
#ifndef INLINING
    return $ if cfg^.generateSignatures then [decl, body] else [body]
#else
    inlining <- inlinePragma isoName
    return $ if cfg^.generateSignatures then [decl, body, inlining] else [body, inlining]
#endif
  accessorDecls <- case mkName <$> (maybeFieldName >>= view lensField cfg . nameBase) of
    jfn@(Just lensName)
      | (jfn /= maybeIsoName) && (isNothing maybeIsoName || cfg^.singletonAndField) -> do
      let decl = SigD lensName $ quantified $
            if cfg^.simpleLenses || Map.null m
            then isoCon' `apps` [cty,aty]
            else isoCon `apps` [cty,dty,aty,bty]
      body <- makeBody lensName dataConName makeIsoTo makeIsoFrom
#ifndef INLINING
      return $ if cfg^.generateSignatures then [decl, body] else [body]
#else
      inlining <- inlinePragma lensName
      return $ if cfg^.generateSignatures then [decl, body, inlining] else [body, inlining]
#endif
    _ -> return []
  return $ isoDecls ++ accessorDecls

makeFieldLensBody :: Bool -> Name -> [(Con, [Name])] -> Maybe Name -> Q Dec
makeFieldLensBody isTraversal lensName conList maybeMethodName = case maybeMethodName of
    Just methodName -> do
       go <- newName "go"
       let expr = infixApp (varE methodName) (varE '(Prelude..)) (varE go)
       funD lensName [ clause [] (normalB expr) [funD go clauses] ]
    Nothing -> funD lensName clauses
  where
    clauses = map buildClause conList
    buildClause (con@RecC{}, fields) = do
      f <- newName "_f"
      vars <- for (con^..conNamedFields._1) $ \fld ->
          if fld `List.elem` fields
        then Left  <$> ((,) <$> newName ('_':(nameBase fld++"'")) <*> newName ('_':nameBase fld))
        else Right <$> newName ('_':nameBase fld)
      let cpats = map (varP . either fst id) vars               -- Deconstruction
          cvals = map (varE . either snd id) vars               -- Reconstruction
          fpats = map (varP . snd)                 $ lefts vars -- Lambda patterns
          fvals = map (appE (varE f) . varE . fst) $ lefts vars -- Functor applications
          conName = con^.name
          recon = appsE $ conE conName : cvals

          expr
            | not isTraversal && length fields /= 1
              = appE (varE 'error) . litE . stringL
              $ show lensName ++ ": expected a single matching field in " ++ show conName ++ ", found " ++ show (length fields)
            | List.null fields
              = appE (varE 'pure) recon
            | otherwise
              = let step Nothing r = Just $ infixE (Just $ lamE fpats recon) (varE '(<$>)) (Just r)
                    step (Just l) r = Just $ infixE (Just l) (varE '(<*>)) (Just r)
                in  fromJust $ List.foldl step Nothing fvals
              -- = infixE (Just $ lamE fpats recon) (varE '(<$>)) $ Just $ List.foldl1 (\l r -> infixE (Just l) (varE '(<*>)) (Just r)) fvals
      clause [varP f, conP conName cpats] (normalB expr) []

    -- Non-record are never the target of a generated field lens body
    buildClause (con, fields) = do
      let fieldCount = lengthOf conFields con
      vars <- replicateM fieldCount (newName "x")
      let conName = con^.name
          expr
            | isTraversal       = [| pure $(appsE (conE conName : map varE vars)) |] -- We must rebuild the value to support type changing
            | otherwise         = [| error errorMsg |]
            where errorMsg = show lensName ++ ": non-record constructors require traversals to be generated"

      -- clause:  _ c@Con{} = expr
      -- expr:    pure c
      clause [wildP, conP conName (map varP vars)] (normalB expr) []

makeFieldLenses :: LensRules
                -> DataDecl
                -> Q [Dec]
makeFieldLenses cfg dataDecl = do
  let tyArgs = map plain $ dataParameters dataDecl
      maybeLensClass = view lensClass cfg . nameBase =<< tyConName dataDecl
      maybeClassName = fmap (^._1.to mkName) maybeLensClass
      cons = constructors dataDecl
  t <- newName "t"
  a <- newName "a"

  --TODO: there's probably a more efficient way to do this.
  lensFields <- map (\xs -> (fst $ head xs, map snd xs))
              . groupBy ((==) `on` fst) . sortBy (comparing fst)
              . concat
            <$> mapM (getLensFields $ view lensField cfg) cons

  -- varMultiSet knows how many usages of the type variables there are.
  let varMultiSet = List.concatMap (toListOf (conFields._2.typeVars)) cons
      varSet = Set.fromList $ map (view name) tyArgs

  bodies <- for lensFields $ \(lensName, fields) -> do
    let fieldTypes = map (view _3) fields
    -- All of the polymorphic variables not involved in these fields
        otherVars = varMultiSet List.\\ fieldTypes^..typeVars
    -- New type variable binders, and the type to represent the selected fields
    (tyArgs', cty) <- unifyTypes tyArgs fieldTypes
    -- Map for the polymorphic variables that are only involved in these fields, to new names for them.
    m <- freshMap . Set.difference varSet $ Set.fromList otherVars
    let aty | isJust maybeClassName = VarT t
            | otherwise             = fullType dataDecl $ map (VarT . view name) tyArgs'
        bty = substTypeVars m aty
        dty = substTypeVars m cty

        s = setOf folded m
        relevantBndr b = s^.contains (b^.name)
        relevantCtx = not . Set.null . Set.intersection s . setOf typeVars
        tvs = tyArgs' ++ filter relevantBndr (substTypeVars m tyArgs')
        ctx = dataContext dataDecl
        ps = filter relevantCtx (substTypeVars m ctx)
        qs = case maybeClassName of
           Just n | not (cfg^.createClass) -> ClassP n [VarT t] : (ctx ++ ps)
                  | otherwise              -> ps
           _                               -> ctx ++ ps
        tvs' = case maybeClassName of
           Just _ | not (cfg^.createClass) -> PlainTV t : tvs
                  | otherwise              -> []
           _                               -> tvs

        --TODO: Better way to write this?
        fieldMap = fromListWith (++) $ map (\(cn,fn,_) -> (cn, [fn])) fields
        conList = map (\c -> (c, Map.findWithDefault [] (view name c) fieldMap)) cons
        maybeMethodName = fmap (mkName . view _2) maybeLensClass

    isTraversal <- do
      let notSingular = filter ((/= 1) . length . snd) conList
          showCon (c, fs) = pprint (c^.name) ++ " { " ++ intercalate ", " (map pprint fs) ++ " }"
      case (cfg^.buildTraversals, cfg^.partialLenses) of
        (True,  True) -> fail "Cannot makeLensesWith both of the flags buildTraversals and partialLenses."
        (False, True) -> return False
        (True,  False) | List.null notSingular -> return False
                       | otherwise -> return True
        (False, False) | List.null notSingular -> return False
                       | otherwise -> fail . unlines $
          [ "Cannot use 'makeLensesWith' with constructors that don't map just one field"
          , "to a lens, without using either the buildTraversals or partialLenses flags."
          , if length conList == 1
            then "The following constructor failed this criterion for the " ++ pprint lensName ++ " lens:"
            else "The following constructors failed this criterion for the " ++ pprint lensName ++ " lens:"
          ] ++ map showCon conList

    let decl = SigD lensName $ ForallT tvs' qs vars
          where
          vars
            | aty == bty && cty == dty || cfg^.simpleLenses || isJust maybeClassName
               = apps (ConT (if isTraversal then ''Traversal' else ''Lens')) [aty,cty]
            | otherwise
               = apps (ConT (if isTraversal then ''Traversal else ''Lens)) [aty,bty,cty,dty]

    body <- makeFieldLensBody isTraversal lensName conList maybeMethodName
#ifndef INLINING
    return $ if cfg^.generateSignatures then [decl, body] else [body]
#else
    inlining <- inlinePragma lensName
    return $ if cfg^.generateSignatures then [decl, body, inlining] else [body, inlining]
#endif
  let defs = Prelude.concat bodies
  case maybeLensClass of
    Nothing -> return defs
    Just (clsNameString, methodNameString) -> do
      let clsName    = mkName clsNameString
          methodName = mkName methodNameString
          varArgs    = varT . view name <$> tyArgs
          appliedCon = fullType dataDecl <$> sequenceA varArgs
      Prelude.sequence $
        filter (\_ -> cfg^.createClass) [
          classD (return []) clsName (PlainTV t : tyArgs) (if List.null tyArgs then [] else [FunDep [t] (view name <$> tyArgs)]) (
            sigD methodName (appsT (conT ''Lens') [varT t, appliedCon]) :
            map return defs)]
        ++ filter (\_ -> cfg^.createInstance) [
          instanceD (return []) ((conT clsName `appT` appliedCon) `appsT` varArgs) [
            funD methodName [clause [varP a] (normalB (varE a)) []]
#ifdef INLINING
            , inlinePragma methodName
#endif
            ]]
        ++ filter (\_ -> not $ cfg^.createClass) (map return defs)

-- | Gets @[(lens name, (constructor name, field name, type))]@ from a record constructor.
getLensFields :: (String -> Maybe String) -> Con -> Q [(Name, (Name, Name, Type))]
getLensFields f (RecC cn fs)
  = return . catMaybes
  $ fs <&> \(fn,_,t) -> f (nameBase fn) <&> \ln -> (mkName ln, (cn,fn,t))
getLensFields _ _
  = return []

-- TODO: properly fill this out
--
-- Ideally this would unify the different field types, and figure out which polymorphic variables
-- need to be the same.  For now it just leaves them the same and yields the first type.
-- (This leaves us open to inscrutable compile errors in the generated code)
unifyTypes :: [TyVarBndr] -> [Type] -> Q ([TyVarBndr], Type)
unifyTypes tvs tys = return (tvs, head tys)

-- | Build 'Wrapped' instance for a given newtype
makeWrapped :: Name -> DecsQ
makeWrapped nm = do
  inf <- reify nm
  case inf of
    TyConI decl -> do
      maybeDecs <- makeWrappedForDec decl
      maybe (fail "makeWrapped: Unsupported data type") return maybeDecs
    _ -> fail "makeWrapped: Expected the name of a newtype or datatype"

makeWrappedForDec :: Dec -> Q (Maybe [Dec])
makeWrappedForDec decl = case makeDataDecl decl of
  Just dataDecl | [con]   <- constructors dataDecl
                , [field] <- toListOf (conFields._2) con
    -> do wrapped   <- makeWrappedInstance dataDecl con field
          rewrapped <- makeRewrappedInstance dataDecl
          return (Just [rewrapped, wrapped])
  _ -> return Nothing

makeRewrappedInstance :: DataDecl -> DecQ
makeRewrappedInstance dataDecl = do

   t <- varT <$> newName "t"

   let typeArgs = map (view name) (dataParameters dataDecl)

   typeArgs' <- do
     m <- freshMap (Set.fromList typeArgs)
     return (substTypeVars m typeArgs)

       -- Con a b c...
   let appliedType  = return (fullType dataDecl (map VarT typeArgs))

       -- Con a' b' c'...
       appliedType' = return (fullType dataDecl (map VarT typeArgs'))

       -- Con a' b' c'... ~ t
       eq = equalP appliedType' t

       -- Rewrapped (Con a b c...) t
       klass = conT ''Rewrapped `appsT` [appliedType, t]

   -- instance (Con a' b' c'... ~ t) => Rewrapped (Con a b c...) t
   instanceD (cxt [eq]) klass []

makeWrappedInstance :: DataDecl-> Con -> Type -> DecQ
makeWrappedInstance dataDecl con fieldType = do

  let conName = view name con
  let typeArgs = toListOf typeVars (dataParameters dataDecl)

  -- Con a b c...
  let appliedType  = return (fullType dataDecl (map VarT typeArgs))

  -- type Unwrapped (Con a b c...) = $fieldType
  let unwrappedATF = tySynInstD ''Unwrapped [appliedType] (return fieldType)

  -- Wrapped (Con a b c...)
  let klass        = conT ''Wrapped `appT` appliedType

  -- _Wrapped' = iso (\(Con x) -> x) Con
  let wrapFun      = conE conName
  let unwrapFun    = newName "x" >>= \x -> lam1E (conP conName [varP x]) (varE x)
  let isoMethod    = funD '_Wrapped' [clause [] (normalB [|iso $unwrapFun $wrapFun|]) []]

  -- instance Wrapped (Con a b c...) where
  --   type Unwrapped (Con a b c...) = fieldType
  --   _Wrapped' = iso (\(Con x) -> x) Con
  instanceD (cxt []) klass [unwrappedATF, isoMethod]

#if !(MIN_VERSION_template_haskell(2,7,0))
-- | The orphan instance for old versions is bad, but programming without 'Applicative' is worse.
instance Applicative Q where
  pure = return
  (<*>) = ap
#endif

#ifdef INLINING

inlinePragma :: Name -> Q Dec
#if MIN_VERSION_template_haskell(2,8,0)

# ifdef OLD_INLINE_PRAGMAS
-- 7.6rc1?
inlinePragma methodName = pragInlD methodName $ inlineSpecNoPhase Inline False
# else
-- 7.7.20120830
inlinePragma methodName = pragInlD methodName Inline FunLike AllPhases
# endif

#else
-- GHC <7.6, TH <2.8.0
inlinePragma methodName = pragInlD methodName $ inlineSpecNoPhase True False
#endif

#endif

data FieldRules = FieldRules
    { _getPrefix          :: [String] -> String -> Maybe String
    , _rawLensNaming      :: String -> String
    , _niceLensNaming     :: String -> Maybe String
    , _classNaming        :: String -> Maybe String
    }

data Field = Field
    { _fieldName          :: Name
    , _fieldLensPrefix    :: String
    , _fieldLensName      :: Name
    , _fieldClassName     :: Name
    , _fieldClassLensName :: Name
    }

overHead :: (a -> a) -> [a] -> [a]
overHead _ []     = []
overHead f (x:xs) = f x : xs

-- | Field rules for fields in the form @ _prefix_fieldname @
underscoreFields :: FieldRules
underscoreFields = FieldRules prefix rawLens niceLens classNaming
  where
    prefix _ ('_':xs) | '_' `List.elem` xs = Just (takeWhile (/= '_') xs)
    prefix _ _                             = Nothing
    rawLens     x = x ++ "_lens"
    niceLens    x = prefix [] x <&> \n -> drop (length n + 2) x
    classNaming x = niceLens x <&> ("Has_" ++)

-- | Field rules for fields in the form @ prefixFieldname or _prefixFieldname @
-- If you want all fields to be lensed, then there is no reason to use an @_@ before the prefix.
-- If any of the record fields leads with an @_@ then it is assume a field without an @_@ should not have a lens created.
camelCaseFields :: FieldRules
camelCaseFields = FieldRules prefix rawLens niceLens classNaming
  where
    sepUpper x = case break isUpper x of
        (p, s) | List.null p || List.null s -> Nothing
               | otherwise                  -> Just (p,s)

    prefix fields = fmap fst . sepUpper <=< dealWith_ fields

    rawLens     x = x ++ "Lens"
    niceLens    x = overHead toLower . snd <$> sepUpper x
    classNaming x = niceLens x <&> \ (n:ns) -> "Has" ++ toUpper n : ns

    dealWith_ :: [String] -> String -> Maybe String
    dealWith_ fields field | not $ any (fst . leading_) fields = Just field
                           | otherwise = if leading then Just trailing else Nothing
      where
        leading_ ('_':xs) = (True, xs)
        leading_      xs  = (False, xs)
        (leading, trailing) = leading_ field



collectRecords :: [Con] -> [VarStrictType]
collectRecords cons = rs
  where
    recs = filter (\r -> case r of RecC{} -> True; _ -> False) cons
    rs' = List.concatMap (\(RecC _ _rs) -> _rs) recs
    rs = nubBy ((==) `on` (^._1)) rs'

verboseLenses :: FieldRules -> Dec -> Q [Dec]
verboseLenses c decl = do
  cons <- case deNewtype decl of
    DataD _ _ _ cons _ -> return cons
    DataInstD _ _ _ cons _ -> return cons
    _ -> fail "verboseLenses: Unsupported data type"
  let rs = collectRecords cons
  if List.null rs
    then fail "verboseLenses: Expected the name of a record type"
    else flip makeLenses' decl
            $ mkFields c rs
            & map (\(Field n _ l _ _) -> (show n, show l))
  where
    makeLenses' fields' =
        makeLensesForDec $ lensRules
            & lensField .~ (`Prelude.lookup` fields')
            & buildTraversals .~ False
            & partialLenses .~ True

mkFields :: FieldRules -> [VarStrictType] -> [Field]
mkFields (FieldRules prefix' raw' nice' clas') rs
    = Maybe.mapMaybe namer fields
    & List.groupBy (on (==) _fieldLensPrefix)
    & (\ gs -> case gs of 
        x:_ -> x
        _   -> [])
  where
    fields = map (nameBase . fst3) rs
    fst3 (x,_,_) = x
    namer field = do
        let rawlens = mkName (raw' field)
        prefix <- prefix' fields field
        nice   <- mkName <$> nice' field
        clas   <- mkName <$> clas' field
        return (Field (mkName field) prefix rawlens clas nice)

hasClassAndInstance :: FieldRules -> Dec -> Q [Dec]
hasClassAndInstance cfg decl = do
    c <- newName "c"
    e <- newName "e"
    dataDecl <- case makeDataDecl decl of
        Just dataDecl -> return dataDecl
        _ -> fail "hasClassAndInstance: Unsupported data type"
    let rs = collectRecords $ constructors dataDecl
    when (List.null rs) $
      fail "hasClassAndInstance: Expected the name of a record type"
    fmap concat . forM (mkFields cfg rs) $ \(Field field _ fullLensName className lensName) -> do
        classHas <- classD
            (return [])
            className
            [ PlainTV c, PlainTV e ]
            [ FunDep [c] [e] ]
            [ sigD lensName (conT ''Lens' `appsT` [varT c, varT e])]
        fieldType <- do
            VarI _ t _ _ <- reify field
            case t of
                AppT    _    fieldType          -> return fieldType
                ForallT _ [] (AppT _ fieldType) -> return fieldType
                _                               -> error "Cannot get fieldType"
        instanceHas <- instanceD
            (return [])
            (return $ ConT className `apps`
              [fullType dataDecl $ map (VarT . view name) (dataParameters dataDecl)
              , fieldType])
            [
#ifdef INLINING
              inlinePragma lensName,
#endif
              funD lensName [ clause [] (normalB (global fullLensName)) [] ]
            ]
        classAlreadyExists <- isJust `fmap` lookupTypeName (show className)
        return (if classAlreadyExists then [instanceHas] else [classHas, instanceHas])

-- | Make fields with the specified 'FieldRules'.
makeFieldsWith :: FieldRules -> Name -> Q [Dec]
makeFieldsWith c n = do
  inf <- reify n
  case inf of
    TyConI decl -> makeFieldsForDec c decl
    _ -> fail "makeFieldsWith: Expected the name of a data type or newtype"

makeFieldsForDec :: FieldRules -> Dec -> Q [Dec]
makeFieldsForDec cfg decl = liftA2 (++)
  (verboseLenses cfg decl)
  (hasClassAndInstance cfg decl)

-- | Generate overloaded field accessors.
--
-- /e.g/
--
-- @
-- data Foo a = Foo { _fooX :: 'Int', _fooY : a }
-- newtype Bar = Bar { _barX :: 'Char' }
-- makeFields ''Foo
-- makeFields ''Bar
-- @
--
-- will create
--
-- @
-- _fooXLens :: Lens' (Foo a) Int
-- _fooYLens :: Lens (Foo a) (Foo b) a b
-- class HasX s a | s -> a where
--   x :: Lens' s a
-- instance HasX (Foo a) Int where
--   x = _fooXLens
-- class HasY s a | s -> a where
--   y :: Lens' s a
-- instance HasY (Foo a) a where
--   y = _fooYLens
-- _barXLens :: Iso' Bar Char
-- instance HasX Bar Char where
--   x = _barXLens
-- @
--
-- @
-- makeFields = 'makeFieldsWith' 'defaultFieldRules'
-- @
makeFields :: Name -> Q [Dec]
makeFields = makeFieldsWith defaultFieldRules

-- | @ defaultFieldRules = 'camelCaseFields' @
defaultFieldRules :: FieldRules
defaultFieldRules = camelCaseFields

-- Declaretion quote stuff

declareWith :: (Dec -> Declare Dec) -> Q [Dec] -> Q [Dec]
declareWith fun = (runDeclare . traverseDataAndNewtype fun =<<)

-- | Monad for emitting top-level declarations as a side effect.
type Declare = WriterT (Endo [Dec]) Q

runDeclare :: Declare [Dec] -> Q [Dec]
runDeclare dec = do
  (out, endo) <- runWriterT dec
  return $ out ++ appEndo endo []

emit :: [Dec] -> Declare ()
emit decs = tell $ Endo (decs++)

-- | Traverse each data, newtype, data instance or newtype instance
-- declaration.
traverseDataAndNewtype :: (Applicative f) => (Dec -> f Dec) -> [Dec] -> f [Dec]
traverseDataAndNewtype f decs = traverse go decs
  where
    go dec = case dec of
      DataD{} -> f dec
      NewtypeD{} -> f dec
      DataInstD{} -> f dec
      NewtypeInstD{} -> f dec

      -- Recurse into instance declarations because they main contain
      -- associated data family instances.
      InstanceD ctx inst body -> InstanceD ctx inst <$> traverse go body

      _ -> pure dec

stripFields :: Dec -> Dec
stripFields dec = case dec of
  DataD ctx tyName tyArgs cons derivings ->
    DataD ctx tyName tyArgs (map deRecord cons) derivings
  NewtypeD ctx tyName tyArgs con derivings ->
    NewtypeD ctx tyName tyArgs (deRecord con) derivings
  DataInstD ctx tyName tyArgs cons derivings ->
    DataInstD ctx tyName tyArgs (map deRecord cons) derivings
  NewtypeInstD ctx tyName tyArgs con derivings ->
    NewtypeInstD ctx tyName tyArgs (deRecord con) derivings
  _ -> dec

deRecord :: Con -> Con
deRecord con@NormalC{} = con
deRecord con@InfixC{} = con
deRecord (ForallC tyVars ctx con) = ForallC tyVars ctx $ deRecord con
deRecord (RecC conName fields) = NormalC conName (map dropFieldName fields)
  where dropFieldName (_, str, typ) = (str, typ)<|MERGE_RESOLUTION|>--- conflicted
+++ resolved
@@ -101,12 +101,9 @@
 import Language.Haskell.TH.Syntax
 import Language.Haskell.TH.Lens
 
-<<<<<<< HEAD
+#ifdef HLINT
 {-# ANN module "HLint: ignore Eta reduce" #-}
 {-# ANN module "HLint: ignore Use fewer imports" #-}
-=======
-#ifdef HLINT
->>>>>>> 5ac7f0e3
 {-# ANN module "HLint: ignore Use foldl" #-}
 #endif
 
