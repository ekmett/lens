--- conflicted
+++ resolved
@@ -21,16 +21,10 @@
 import Control.Applicative
 import Data.Semigroup.Foldable
 import Data.Semigroup.Traversable
-<<<<<<< HEAD
-#if defined(__GLASGOW_HASKELL__) && __GLASGOW_HASKELL__ < 707
-import Data.Foldable
-import Data.Monoid
-=======
 
 #if !(MIN_VERSION_base(4,7,0))
 import Data.Monoid
 import Data.Foldable
->>>>>>> a3eaf192
 import Data.Traversable
 #endif
 
@@ -38,17 +32,7 @@
 -- Orphan Instances
 -------------------------------------------------------------------------------
 
-<<<<<<< HEAD
-instance Foldable1 ((,) b) where
-  foldMap1 f (_, a) = f a
-
-instance Traversable1 ((,) b) where
-  traverse1 f (b, a) = (,) b <$> f a
-
-#if defined(__GLASGOW_HASKELL__) && __GLASGOW_HASKELL__ < 707
-=======
 #if !(MIN_VERSION_base(4,7,0))
->>>>>>> a3eaf192
 instance Foldable ((,) b) where
   foldMap f (_, a) = f a
 
@@ -68,13 +52,6 @@
 
 instance Traversable (Const m) where
   traverse _ (Const m) = pure $ Const m
-<<<<<<< HEAD
-
-instance Monoid a => Monoid (Const a b) where
-  mempty = Const mempty
-  mappend (Const a) (Const b) = Const (mappend a b)
-#endif
-=======
 #endif
 
 instance Foldable1 ((,) b) where
@@ -82,4 +59,3 @@
 
 instance Traversable1 ((,) b) where
   traverse1 f (b, a) = (,) b <$> f a
->>>>>>> a3eaf192
