--- conflicted
+++ resolved
@@ -610,14 +610,11 @@
 coerced :: forall s t a b. (Coercible s a, Coercible t b) => Iso s t a b
 # if __GLASGOW_HASKELL__ >= 710
 coerced l = rmap (fmap coerce') l .# coerce
-<<<<<<< HEAD
 # else
 coerced l = case sym Coercion :: Coercion a s of
               Coercion -> rmap (fmap coerce') l .# coerce
 # endif
 {-# INLINE coerced #-}
-#endif
-=======
 #endif
 
 -- | Lift an 'Iso' into the targets of 'Setter's.
@@ -640,5 +637,4 @@
 -- @
 chimping' :: ASetter s t a b -> AnIso a b b a -> Iso s t t s
 chimping' s = chimping s s
-{-# INLINE chimping' #-}
->>>>>>> a5a84fcc
+{-# INLINE chimping' #-}