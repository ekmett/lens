{-# LANGUAGE CPP #-}
{-# LANGUAGE RankNTypes #-}
{-# LANGUAGE Trustworthy #-}
{-# LANGUAGE TypeFamilies #-}
{-# LANGUAGE FlexibleContexts #-}
{-# LANGUAGE FlexibleInstances #-}
{-# LANGUAGE DeriveDataTypeable #-}
{-# LANGUAGE MultiParamTypeClasses #-}
{-# LANGUAGE DefaultSignatures #-}
{-# OPTIONS_GHC -fno-warn-orphans #-}
--------------------------------------------------------------------
-- |
-- Copyright :  (c) Edward Kmett 2013-2014, (c) Paul Wilson 2012
-- License   :  BSD3
-- Maintainer:  Edward Kmett <ekmett@gmail.com>
-- Stability :  experimental
-- Portability: non-portable
--
--------------------------------------------------------------------
module Data.Aeson.Lens
  (
  -- * Numbers
    AsNumber(..)
  , _Integral
  , nonNull
  -- * Primitive
  , Primitive(..)
  , AsPrimitive(..)
  -- * Objects and Arrays
  , AsValue(..)
  , key, members
  , nth, values
  -- * Decoding
  , AsJSON(..)
  ) where

import Control.Applicative
import Control.Lens
import Data.Aeson
import Data.Scientific
import Data.ByteString.Lazy.Char8 as Lazy hiding (putStrLn)
import Data.ByteString.Lazy.UTF8 as UTF8 hiding (decode)
import Data.Data
import Data.HashMap.Strict (HashMap)
import Data.Text
import Data.Vector (Vector)
import Prelude hiding (null)

-- $setup
-- >>> :set -XOverloadedStrings

------------------------------------------------------------------------------
-- Scientific prisms
------------------------------------------------------------------------------

class AsNumber t where
  -- |
  -- >>> "[1, \"x\"]" ^? nth 0 . _Number
  -- Just 1.0
  --
  -- >>> "[1, \"x\"]" ^? nth 1 . _Number
  -- Nothing
  _Number :: Prism' t Scientific
#ifndef HLINT
  default _Number :: AsPrimitive t => Prism' t Scientific
  _Number = _Primitive._Number
  {-# INLINE _Number #-}
#endif

  -- |
  -- Prism into an 'Double' over a 'Value', 'Primitive' or 'Scientific'
  --
  -- >>> "[10.2]" ^? nth 0 . _Double
  -- Just 10.2
  _Double :: Prism' t Double
  _Double = _Number.iso realToFrac realToFrac
  {-# INLINE _Double #-}

  -- |
  -- Prism into an 'Integer' over a 'Value', 'Primitive' or 'Scientific'
  --
  -- >>> "[10]" ^? nth 0 . _Integer
  -- Just 10
  --
  -- >>> "[10.5]" ^? nth 0 . _Integer
  -- Just 10
  _Integer :: Prism' t Integer
  _Integer = _Number.iso floor fromIntegral
  {-# INLINE _Integer #-}

instance AsNumber Value where
  _Number = prism Number $ \v -> case v of Number n -> Right n; _ -> Left v
  {-# INLINE _Number #-}

instance AsNumber Scientific where
  _Number = id
  {-# INLINE _Number #-}

instance AsNumber ByteString
instance AsNumber String

------------------------------------------------------------------------------
-- Conversion Prisms
------------------------------------------------------------------------------

-- | Access Integer 'Value's as Integrals.
--
-- >>> "[10]" ^? nth 0 . _Integral
-- Just 10
--
-- >>> "[10.5]" ^? nth 0 . _Integral
-- Just 10
_Integral :: (AsNumber t, Integral a) => Prism' t a
_Integral = _Number . iso floor fromIntegral
{-# INLINE _Integral #-}

------------------------------------------------------------------------------
-- Null values and primitives
------------------------------------------------------------------------------

-- | Primitives of 'Value'
data Primitive
  = StringPrim !Text
  | NumberPrim !Scientific
  | BoolPrim !Bool
  | NullPrim
  deriving (Eq,Ord,Show,Data,Typeable)

instance AsNumber Primitive where
  _Number = prism NumberPrim $ \v -> case v of NumberPrim s -> Right s; _ -> Left v
  {-# INLINE _Number #-}

class AsNumber t => AsPrimitive t where
  -- |
  -- >>> "[1, \"x\", null, true, false]" ^? nth 0 . _Primitive
  -- Just (NumberPrim 1.0)
  --
  -- >>> "[1, \"x\", null, true, false]" ^? nth 1 . _Primitive
  -- Just (StringPrim "x")
  --
  -- >>> "[1, \"x\", null, true, false]" ^? nth 2 . _Primitive
  -- Just NullPrim
  --
  -- >>> "[1, \"x\", null, true, false]" ^? nth 3 . _Primitive
  -- Just (BoolPrim True)
  --
  -- >>> "[1, \"x\", null, true, false]" ^? nth 4 . _Primitive
  -- Just (BoolPrim False)
  _Primitive :: Prism' t Primitive
#ifndef HLINT
  default _Primitive :: AsValue t => Prism' t Primitive
  _Primitive = _Value._Primitive
  {-# INLINE _Primitive #-}
#endif

  -- "{\"a\": \"xyz\", \"b\": true}" ^? key "a" . _String
  -- Just "xyz"
  --
  -- >>> "{\"a\": \"xyz\", \"b\": true}" ^? key "b" . _String
  -- Nothing
  _String :: Prism' t Text
  _String = _Primitive.prism StringPrim (\v -> case v of StringPrim s -> Right s; _ -> Left v)
  {-# INLINE _String #-}

  -- >>> "{\"a\": \"xyz\", \"b\": true}" ^? key "b" . _Bool
  -- Just True
  --
  -- "{\"a\": \"xyz\", \"b\": true}" ^? key "a" . _Bool
  -- Nothing
  _Bool :: Prism' t Bool
  _Bool = _Primitive.prism BoolPrim (\v -> case v of BoolPrim b -> Right b; _ -> Left v)
  {-# INLINE _Bool #-}

  -- >>> "{\"a\": \"xyz\", \"b\": null}" ^? key "b" . _Null
  -- Just ()
  --
  -- >>> "{\"a\": \"xyz\", \"b\": null}" ^? key "a" . _Null
  -- Nothing
  _Null :: Prism' t ()
  _Null = _Primitive.prism (const NullPrim) (\v -> case v of NullPrim -> Right (); _ -> Left v)
  {-# INLINE _Null #-}


instance AsPrimitive Value where
  _Primitive = prism fromPrim toPrim
    where
      toPrim (String s) = Right $ StringPrim s
      toPrim (Number n) = Right $ NumberPrim n
      toPrim (Bool b)   = Right $ BoolPrim b
      toPrim Null       = Right NullPrim
      toPrim v          = Left v
      {-# INLINE toPrim #-}
      fromPrim (StringPrim s) = String s
      fromPrim (NumberPrim n) = Number n
      fromPrim (BoolPrim b)   = Bool b
      fromPrim NullPrim       = Null
      {-# INLINE fromPrim #-}
  {-# INLINE _Primitive #-}
  _String = prism String $ \v -> case v of String s -> Right s; _ -> Left v
  {-# INLINE _String #-}
  _Bool = prism Bool (\v -> case v of Bool b -> Right b; _ -> Left v)
  {-# INLINE _Bool #-}
  _Null = prism (const Null) (\v -> case v of Null -> Right (); _ -> Left v)
  {-# INLINE _Null #-}

instance AsPrimitive ByteString
instance AsPrimitive String

instance AsPrimitive Primitive where
  _Primitive = id
  {-# INLINE _Primitive #-}

-- | Prism into non-'Null' values
--
-- >>> "{\"a\": \"xyz\", \"b\": null}" ^? key "a" . nonNull
-- Just (String "xyz")
--
-- >>> "{\"a\": {}, \"b\": null}" ^? key "a" . nonNull
-- Just (Object fromList [])
--
-- >>> "{\"a\": \"xyz\", \"b\": null}" ^? key "b" . nonNull
-- Nothing
nonNull :: Prism' Value Value
nonNull = prism id (\v -> if isn't _Null v then Right v else Left v)
{-# INLINE nonNull #-}

------------------------------------------------------------------------------
-- Non-primitive traversals
------------------------------------------------------------------------------

class AsPrimitive t => AsValue t where
  -- |
  -- >>> "[1,2,3]" ^? _Value
  -- Just (Array (fromList [Number 1.0,Number 2.0,Number 3.0]))
  _Value :: Prism' t Value

  -- |
  -- >>> "{\"a\": {}, \"b\": null}" ^? key "a" . _Object
  -- Just fromList []
  --
  -- >>> "{\"a\": {}, \"b\": null}" ^? key "b" . _Object
  -- Nothing
  _Object :: Prism' t (HashMap Text Value)
  _Object = _Value.prism Object (\v -> case v of Object o -> Right o; _ -> Left v)
  {-# INLINE _Object #-}

  -- |
  -- >>> "[1,2,3]" ^? _Array
  -- Just (fromList [Number 1.0,Number 2.0,Number 3.0])
  _Array :: Prism' t (Vector Value)
  _Array = _Value.prism Array (\v -> case v of Array a -> Right a; _ -> Left v)
  {-# INLINE _Array #-}

instance AsValue Value where
  _Value = id
  {-# INLINE _Value #-}

instance AsValue ByteString where
  _Value = _JSON
  {-# INLINE _Value #-}

instance AsValue String where
  _Value = iso UTF8.fromString UTF8.toString._Value
  {-# INLINE _Value #-}

-- |
-- Like 'ix', but for 'Object' with Text indices. This often has better
-- inference than 'ix' when used with OverloadedStrings.
--
-- >>> "{\"a\": 100, \"b\": 200}" ^? key "a"
-- Just (Number 100.0)
--
-- >>> "[1,2,3]" ^? key "a"
-- Nothing
key :: AsValue t => Text -> Traversal' t Value
key i = _Object . ix i
{-# INLINE key #-}

-- | An indexed Traversal into Object properties
--
-- >>> "{\"a\": 4, \"b\": 7}" ^@.. members
-- [("a",Number 4.0),("b",Number 7.0)]
--
-- >>> "{\"a\": 4, \"b\": 7}" & members . _Number *~ 10
-- "{\"a\":40,\"b\":70}"
members :: AsValue t => IndexedTraversal' Text t Value
members = _Object . itraversed
{-# INLINE members #-}

-- | Like 'ix', but for Arrays with Int indexes
--
-- >>> "[1,2,3]" ^? nth 1
-- Just (Number 2.0)
--
-- >>> "\"a\": 100, \"b\": 200}" ^? nth 1
-- Nothing
--
-- >>> "[1,2,3]" & nth 1 .~ Number 20
-- "[1,20,3]"
nth :: AsValue t => Int -> Traversal' t Value
nth i = _Array . ix i
{-# INLINE nth #-}

-- | An indexed Traversal into Array elements
--
-- >>> "[1,2,3]" ^.. values
-- [Number 1.0,Number 2.0,Number 3.0]
--
-- >>> "[1,2,3]" & values . _Number *~ 10
-- "[10,20,30]"
values :: AsValue t => IndexedTraversal' Int t Value
values = _Array . traversed
{-# INLINE values #-}

class AsJSON t where
  -- | A Prism into 'Value' on lazy 'ByteString's.
  _JSON :: (FromJSON a, ToJSON a) => Prism' t a

instance AsJSON Lazy.ByteString where
  _JSON = prism' encode decode
  {-# INLINE _JSON #-}

instance AsJSON String where
  _JSON = iso UTF8.fromString UTF8.toString._JSON
  {-# INLINE _JSON #-}

------------------------------------------------------------------------------
-- Orphan instances
------------------------------------------------------------------------------

type instance Index Value = Text
type instance IxValue Value = Value

instance Ixed Value where
  ix i = _Object.ix i
  {-# INLINE ix #-}

<<<<<<< HEAD
=======
instance Contains Value where
  contains i f (Object o) = coerce (contains i f o)
  contains i f _ = coerce (indexed f i False)
  {-# INLINE contains #-}

>>>>>>> c3fb0d0d
instance Plated Value where
  plate f (Object o) = Object <$> traverse f o
  plate f (Array a) = Array <$> traverse f a
  plate _ xs = pure xs
  {-# INLINE plate #-}<|MERGE_RESOLUTION|>--- conflicted
+++ resolved
@@ -335,14 +335,6 @@
   ix i = _Object.ix i
   {-# INLINE ix #-}
 
-<<<<<<< HEAD
-=======
-instance Contains Value where
-  contains i f (Object o) = coerce (contains i f o)
-  contains i f _ = coerce (indexed f i False)
-  {-# INLINE contains #-}
-
->>>>>>> c3fb0d0d
 instance Plated Value where
   plate f (Object o) = Object <$> traverse f o
   plate f (Array a) = Array <$> traverse f a
