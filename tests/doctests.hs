module Main where

import Test.DocTest
import System.Directory
import System.FilePath
import Control.Applicative
import Control.Monad
import Data.List

main :: IO ()
main = getSources >>= \sources -> doctest $
    "-isrc"
  : "-idist/build/autogen"
  : "-optP-include"
  : "-optPdist/build/autogen/cabal_macros.h"
  : sources

<<<<<<< HEAD
excluded :: [String]
excluded = []

=======
>>>>>>> 49a33eb7
getSources :: IO [FilePath]
getSources = filter (isSuffixOf ".hs") <$> go "src"
  where
    go dir = do
      (dirs, files) <- getFilesAndDirectories dir
      (files ++) . concat <$> mapM go dirs

getFilesAndDirectories :: FilePath -> IO ([FilePath], [FilePath])
getFilesAndDirectories dir = do
  c <- map (dir </>) . filter (`notElem` ["..", "."]) <$> getDirectoryContents dir
  (,) <$> filterM doesDirectoryExist c <*> filterM doesFileExist c<|MERGE_RESOLUTION|>--- conflicted
+++ resolved
@@ -15,12 +15,6 @@
   : "-optPdist/build/autogen/cabal_macros.h"
   : sources
 
-<<<<<<< HEAD
-excluded :: [String]
-excluded = []
-
-=======
->>>>>>> 49a33eb7
 getSources :: IO [FilePath]
 getSources = filter (isSuffixOf ".hs") <$> go "src"
   where
